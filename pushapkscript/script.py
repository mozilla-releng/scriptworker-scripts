--- conflicted
+++ resolved
@@ -19,7 +19,7 @@
     product_config = _get_product_config(context, android_product)
 
     logging.getLogger('oauth2client').setLevel(logging.WARNING)
-    _log_warning_forewords(android_product, context.task['payload'])
+    _log_warning_forewords(not bool(context.config.get('do_not_contact_google_play')), context.task['payload'])
 
     log.info('Verifying upstream artifacts...')
     artifacts_per_task_id, failed_artifacts_per_task_id = artifacts.get_upstream_artifacts_full_paths_per_task_id(context)
@@ -36,38 +36,24 @@
         jarsigner.verify(context, apk_path)
         manifest.verify(product_config, apk_path)
 
-<<<<<<< HEAD
     if product_config['update_google_play_strings']:
-=======
-    if task.extract_android_product_from_scopes(context) in ['fenix', 'focus', 'reference-browser']:
-        log.warning('This product does not upload strings automatically. Skipping Google Play strings search.')
-        strings_path = None
-    else:
->>>>>>> 095bf9eb
         log.info('Finding whether Google Play strings can be updated...')
         strings_path = googleplay.get_google_play_strings_path(
             artifacts_per_task_id, failed_artifacts_per_task_id
         )
     else:
         log.warning('This product does not upload strings automatically. Skipping Google Play strings search.')
-        google_play_strings_path = None
+        strings_path = None
 
     log.info('Delegating publication to mozapkpublisher...')
-<<<<<<< HEAD
-    googleplay.publish_to_googleplay(
-        context.task['payload'], android_product, product_config, all_apks_paths, google_play_strings_path,
-    )
-=======
     with contextlib.ExitStack() as stack:
         files = [stack.enter_context(open(apk_file_name)) for apk_file_name in all_apks_paths]
         strings_file = stack.enter_context(open(strings_path)) if strings_path is not None else None
-        googleplay.publish_to_googleplay(context, files, strings_file)
->>>>>>> 095bf9eb
+        googleplay.publish_to_googleplay(context.task['payload'], android_product, product_config, files, strings_file)
 
     log.info('Done!')
 
 
-<<<<<<< HEAD
 def _get_product_config(context, android_product):
     try:
         accounts = context.config['products']
@@ -81,14 +67,9 @@
     Are you sure you allowed to push such APK?'.format(android_product))
 
 
-def _log_warning_forewords(android_product, task_payload):
-    if googleplay.is_allowed_to_push_to_google_play(android_product):
+def _log_warning_forewords(contact_google_play, task_payload):
+    if contact_google_play:
         if googleplay.should_commit_transaction(task_payload):
-=======
-def _log_warning_forewords(context):
-    if not context.config.get('do_not_contact_google_play'):
-        if googleplay.should_commit_transaction(context):
->>>>>>> 095bf9eb
             log.warning('You will publish APKs to Google Play. This action is irreversible,\
 if no error is detected either by this script or by Google Play.')
         else:
