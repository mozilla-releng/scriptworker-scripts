--- conflicted
+++ resolved
@@ -59,21 +59,12 @@
         test_var_set 'GOOGLE_CREDENTIALS_FOCUS'
         test_var_set 'GOOGLE_PLAY_SERVICE_ACCOUNT_REFERENCE_BROWSER'
         test_var_set 'GOOGLE_CREDENTIALS_REFERENCE_BROWSER'
-<<<<<<< HEAD
-        test_var_set 'GOOGLE_PLAY_SERVICE_ACCOUNT_FIREFOX_BETA'
-        test_var_set 'GOOGLE_CREDENTIALS_FIREFOX_BETA'
-        test_var_set 'GOOGLE_PLAY_SERVICE_ACCOUNT_FIREFOX_RELEASE'
-        test_var_set 'GOOGLE_CREDENTIALS_FIREFOX_RELEASE'
-=======
         test_var_set 'GOOGLE_PLAY_SERVICE_ACCOUNT_FENIX_NIGHTLY'
         test_var_set 'GOOGLE_CREDENTIALS_FENIX_NIGHTLY'
         test_var_set 'GOOGLE_PLAY_SERVICE_ACCOUNT_FENIX_BETA'
         test_var_set 'GOOGLE_CREDENTIALS_FENIX_BETA'
         test_var_set 'GOOGLE_PLAY_SERVICE_ACCOUNT_FENIX_RELEASE'
         test_var_set 'GOOGLE_CREDENTIALS_FENIX_RELEASE'
-        test_var_set 'AMAZON_CLIENT_ID'
-        test_var_set 'AMAZON_CLIENT_SECRET'
->>>>>>> 15ba3e41
 
         export GOOGLE_CREDENTIALS_FOCUS_PATH=$CONFIG_DIR/focus.p12
         export GOOGLE_CREDENTIALS_REFERENCE_BROWSER_PATH=$CONFIG_DIR/reference_browser.p12
