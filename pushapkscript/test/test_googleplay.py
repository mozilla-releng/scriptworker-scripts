import unittest

import pytest
<<<<<<< HEAD
from scriptworker.exceptions import TaskVerificationError

from pushapkscript.exceptions import ConfigValidationError
from pushapkscript.googleplay import craft_push_apk_config, \
    should_commit_transaction, get_google_play_strings_path, \
=======
from mozapkpublisher.push_apk import FileGooglePlayStrings, NoGooglePlayStrings
from scriptworker.exceptions import TaskVerificationError
from unittest.mock import MagicMock, patch, ANY

from pushapkscript.googleplay import publish_to_googleplay, get_service_account, get_certificate_path, \
    _get_play_config, should_commit_transaction, get_google_play_strings_path, \
>>>>>>> 095bf9eb
    _check_google_play_string_is_the_only_failed_task, _find_unique_google_play_strings_file_in_dict
from pushapkscript.test.helpers.mock_file import mock_open, MockFile


@patch('pushapkscript.googleplay.open', new=mock_open)
@patch('pushapkscript.googleplay.push_apk')
class GooglePlayTest(unittest.TestCase):
    def setUp(self):
        self.product = 'release'
        self.task_payload = {
            'google_play_track': 'alpha'
        }

        self.products = {
            'aurora': {
                'has_nightly_track': False,
                'service_account': 'aurora_account',
                'certificate': '/path/to/aurora.p12',
                'skip_check_package_names': True,
            },
            'beta': {
                'has_nightly_track': False,
                'service_account': 'beta_account',
                'certificate': '/path/to/beta.p12',
                'skip_check_package_names': True,
            },
            'release': {
                'has_nightly_track': False,
                'service_account': 'release_account',
                'certificate': '/path/to/release.p12',
                'skip_check_package_names': True,
            },
            'dep': {
                'has_nightly_track': False,
                'service_account': 'dummy_dep',
                'certificate': '/path/to/dummy_non_p12_file',
                'skip_check_package_names': True,
                'skip_check_ordered_version_codes': True,
                'skip_checks_fennec': True,
            }
        }
        self.apks = [MockFile('/path/to/x86.apk'), MockFile('/path/to/arm_v15.apk')]

    def test_publish_config(self, mock_push_apk):
        android_products = ('aurora', 'beta', 'release')
        for android_product in android_products:
<<<<<<< HEAD
            self.assertEqual(craft_push_apk_config(self.task_payload, android_product, self.products[android_product], self.apks), {
                '*args': ['/path/to/arm_v15.apk', '/path/to/x86.apk'],
                'credentials': '/path/to/{}.p12'.format(android_product),
                'commit': False,
                'no_gp_string_update': True,
                'service_account': '{}_account'.format(android_product),
                'skip_check_package_names': True,
                'track': 'alpha',
            })

    def test_craft_push_config_validates_track(self):
        task_payload_fake_track = {
            'google_play_track': 'fake'
        }

        with pytest.raises(TaskVerificationError):
            craft_push_apk_config(task_payload_fake_track, 'release', self.products['release'], self.apks)

        task_payload_nightly_track = {
            'google_play_track': 'nightly'
        }
        with pytest.raises(TaskVerificationError):
            craft_push_apk_config(task_payload_nightly_track, 'release', self.products['release'], self.apks)

        nightly_product_config = {
            'has_nightly_track': True,
            'service_account': 'release_account',
            'certificate': '/path/to/release.p12',
            'skip_check_package_names': True,
        }
        self.assertEqual(craft_push_apk_config(task_payload_nightly_track, 'release', nightly_product_config, self.apks), {
            '*args': ['/path/to/arm_v15.apk', '/path/to/x86.apk'],
            'credentials': '/path/to/release.p12',
            'commit': False,
            'no_gp_string_update': True,
            'service_account': 'release_account',
            'skip_check_package_names': True,
            'track': 'nightly',
        })

    def test_craft_push_config_allows_rollout_percentage(self):
        task_payload = {
            'google_play_track': 'rollout',
            'rollout_percentage': 10
        }
        self.assertEqual(craft_push_apk_config(task_payload, 'release', self.products['release'], self.apks), {
            '*args': ['/path/to/arm_v15.apk', '/path/to/x86.apk'],
            'credentials': '/path/to/release.p12',
            'commit': False,
            'no_gp_string_update': True,
            'rollout_percentage': 10,
            'service_account': 'release_account',
            'skip_check_package_names': True,
            'track': 'rollout',
        })

    def test_craft_push_config_allows_to_contact_google_play_or_not(self):
        config = craft_push_apk_config(self.task_payload, 'aurora', self.products['aurora'], self.apks)
        self.assertNotIn('do_not_contact_google_play', config)

        config = craft_push_apk_config(self.task_payload, 'dep', self.products['dep'], self.apks)
        self.assertTrue(config['do_not_contact_google_play'])

    def test_craft_push_config_skip_checking_multiple_locales(self):
        product_config = {
            'has_nightly_track': False,
            'service_account': 'product',
            'certificate': '/path/to/product.p12',
            'skip_check_package_names': True,
            'skip_check_multiple_locales': True,
        }
        config = craft_push_apk_config(self.task_payload, 'product', product_config, self.apks)
        self.assertIn('skip_check_multiple_locales', config)

    def test_craft_push_config_skip_checking_same_locales(self):
        product_config = {
            'has_nightly_track': False,
            'service_account': 'product',
            'certificate': '/path/to/product.p12',
            'skip_check_package_names': True,
            'skip_check_same_locales': True,
        }
        config = craft_push_apk_config(self.task_payload, 'product', product_config, self.apks)
        self.assertIn('skip_check_same_locales', config)

    def test_craft_push_config_expect_package_names(self):
        product_config = {
            'has_nightly_track': False,
            'service_account': 'product',
            'certificate': '/path/to/product.p12',
            'expected_package_names': ['org.mozilla.focus', 'org.mozilla.klar']
        }
        config = craft_push_apk_config(self.task_payload, 'product', product_config, self.apks)
        self.assertEquals(['org.mozilla.focus', 'org.mozilla.klar'], config['expected_package_names'])

    def test_craft_push_config_allows_committing_apks(self):
        task_payload = {
            'google_play_track': 'alpha',
            'commit': True
        }
        config = craft_push_apk_config(task_payload, 'release', self.products['release'], self.apks)
        self.assertTrue(config['commit'])

    def test_craft_push_config_updates_google(self):
        config = craft_push_apk_config(self.task_payload, 'release', self.products['release'], self.apks, google_play_strings_path='/path/to/google_play_strings.json')
        self.assertNotIn('no_gp_string_update', config)
        self.assertEqual(config['update_gp_strings_from_file'], '/path/to/google_play_strings.json')

    def test_should_commit_transaction(self):
        task_payload = {
            'commit': True
        }
        self.assertTrue(should_commit_transaction(task_payload))
=======
            self.context.task['scopes'] = ['project:releng:googleplay:{}'.format(android_product)]
            publish_to_googleplay(self.context, self.apks)

            mock_push_apk.assert_called_with(
                apks=[MockFile('/path/to/x86.apk'), MockFile('/path/to/arm_v15.apk')],
                service_account='{}_account'.format(android_product),
                google_play_credentials_file=MockFile('/path/to/{}.p12'.format(android_product)),
                track='alpha',
                rollout_percentage=None,
                google_play_strings=ANY,
                commit=False,
                contact_google_play=True,
            )
            _, args = mock_push_apk.call_args
            google_play_strings = args['google_play_strings']
            assert isinstance(google_play_strings, NoGooglePlayStrings)

    def test_publish_allows_rollout_percentage(self, mock_push_apk):
        self.context.task['payload']['google_play_track'] = 'rollout'
        self.context.task['payload']['rollout_percentage'] = 10
        publish_to_googleplay(self.context, self.apks)
        mock_push_apk.assert_called_once_with(
            apks=ANY,
            service_account=ANY,
            google_play_credentials_file=ANY,
            track='rollout',
            rollout_percentage=10,
            google_play_strings=ANY,
            commit=ANY,
            contact_google_play=ANY,
        )

    def test_publish_allows_to_contact_google_play_or_not(self, mock_push_apk):
        publish_to_googleplay(self.context, self.apks)
        mock_push_apk.assert_called_with(
            apks=ANY,
            service_account=ANY,
            google_play_credentials_file=ANY,
            track=ANY,
            rollout_percentage=ANY,
            google_play_strings=ANY,
            commit=ANY,
            contact_google_play=True,
        )

        self.context.config['do_not_contact_google_play'] = True
        publish_to_googleplay(self.context, self.apks)
        mock_push_apk.assert_called_with(
            apks=ANY,
            service_account=ANY,
            google_play_credentials_file=ANY,
            track=ANY,
            rollout_percentage=ANY,
            google_play_strings=ANY,
            commit=ANY,
            contact_google_play=False,
        )

    def test_publish_allows_committing_apks(self, mock_push_apk):
        self.context.task['payload']['commit'] = True
        publish_to_googleplay(self.context, self.apks)

        mock_push_apk.assert_called_with(
            apks=ANY,
            service_account=ANY,
            google_play_credentials_file=ANY,
            track=ANY,
            rollout_percentage=ANY,
            google_play_strings=ANY,
            commit=True,
            contact_google_play=ANY,
        )

    def test_publish_raises_error_when_android_product_is_not_part_of_config(self, _):
        self.context.task['scopes'] = ['project:releng:googleplay:non_existing_android_product']
        self.assertRaises(TaskVerificationError, publish_to_googleplay, self.context, self.apks)

    def test_publish_raises_error_when_google_play_accounts_does_not_exist(self, _):
        del self.context.config['google_play_accounts']
        self.assertRaises(TaskVerificationError, publish_to_googleplay, self.context, self.apks)

    def test_publish_updates_google_strings_from_file(self, mock_push_apk):
        publish_to_googleplay(self.context, self.apks,
                              google_play_strings_file=MockFile('/path/to/google_play_strings.json'))
        _, args = mock_push_apk.call_args
        google_play_strings = args['google_play_strings']
        assert isinstance(google_play_strings, FileGooglePlayStrings)
        assert google_play_strings.file.name == '/path/to/google_play_strings.json'

    def test_get_service_account(self, _):
        self.assertEqual(get_service_account(self.context, 'aurora'), 'aurora_account')
        self.assertEqual(get_service_account(self.context, 'beta'), 'beta_account')
        self.assertEqual(get_service_account(self.context, 'release'), 'release_account')

    def test_get_certificate_path(self, _):
        self.assertEqual(get_certificate_path(self.context, 'aurora'), '/path/to/aurora.p12')
        self.assertEqual(get_certificate_path(self.context, 'beta'), '/path/to/beta.p12')
        self.assertEqual(get_certificate_path(self.context, 'release'), '/path/to/release.p12')

    def test_get_play_config(self, _):
        self.assertEqual(_get_play_config(self.context, 'aurora'), {
            'service_account': 'aurora_account', 'certificate': '/path/to/aurora.p12'
        })

        self.assertRaises(TaskVerificationError, _get_play_config, self.context, 'non-existing-android-product')

        class FakeContext:
            config = {}

        context_without_any_account = FakeContext()
        self.assertRaises(TaskVerificationError, _get_play_config, context_without_any_account, 'whatever-android-product')

    def test_should_commit_transaction(self, _):
        self.context.task['payload']['commit'] = True
        self.assertTrue(should_commit_transaction(self.context))
>>>>>>> 095bf9eb

        task_payload = {
            'commit': False
        }
        self.assertFalse(should_commit_transaction(task_payload))

        task_payload = {}
        self.assertFalse(should_commit_transaction(task_payload))


def test_get_google_play_strings_path():
    assert get_google_play_strings_path({'someTaskId': ['/path/to/public/google_play_strings.json']}, {}) == '/path/to/public/google_play_strings.json'
    assert get_google_play_strings_path(
            {'apkTaskId': ['/path/to/public/build/target.apk']},
            {'gpStringTaskId': ['public/google_play_strings.json']}
        ) is None
    # Error cases checked in subfunctions


def test_find_unique_google_play_strings_file_in_dict():
    assert _find_unique_google_play_strings_file_in_dict({
            'apkTaskId': ['public/chainOfTrust.json.asc', '/path/to/public/build/target.apk'],
            'someTaskId': ['public/chainOfTrust.json.asc', '/path/to/public/google_play_strings.json'],
        }) == '/path/to/public/google_play_strings.json'

    with pytest.raises(TaskVerificationError):
        _find_unique_google_play_strings_file_in_dict({
            'apkTaskId': ['public/chainOfTrust.json.asc', '/path/to/public/build/target.apk'],
            'someTaskId': ['public/chainOfTrust.json.asc'],
        })

    with pytest.raises(TaskVerificationError):
        _find_unique_google_play_strings_file_in_dict({
            'apkTaskId': ['public/chainOfTrust.json.asc', '/path/to/public/build/target.apk'],
            'someTaskId': ['public/chainOfTrust.json.asc', '/path/to/public/google_play_strings.json'],
            'someOtherTaskId': ['public/chainOfTrust.json.asc', '/path/to/public/google_play_strings.json'],
        })


def test_check_google_play_string_is_the_only_failed_task():
    with pytest.raises(TaskVerificationError):
        _check_google_play_string_is_the_only_failed_task({
            'apkTaskId': ['/path/to/public/build/target.apk'],
            'gpStringTaskId': ['public/chainOfTrust.json.asc', 'public/google_play_strings.json']
        })

    with pytest.raises(TaskVerificationError):
        _check_google_play_string_is_the_only_failed_task({
            'missingJsonTaskId': ['public/chainOfTrust.json.asc']
        })<|MERGE_RESOLUTION|>--- conflicted
+++ resolved
@@ -1,20 +1,14 @@
 import unittest
 
 import pytest
-<<<<<<< HEAD
-from scriptworker.exceptions import TaskVerificationError
-
-from pushapkscript.exceptions import ConfigValidationError
-from pushapkscript.googleplay import craft_push_apk_config, \
-    should_commit_transaction, get_google_play_strings_path, \
-=======
+from mozapkpublisher.common.apk.checker import AnyPackageNamesCheck, ExpectedPackageNamesCheck
 from mozapkpublisher.push_apk import FileGooglePlayStrings, NoGooglePlayStrings
 from scriptworker.exceptions import TaskVerificationError
 from unittest.mock import MagicMock, patch, ANY
 
-from pushapkscript.googleplay import publish_to_googleplay, get_service_account, get_certificate_path, \
-    _get_play_config, should_commit_transaction, get_google_play_strings_path, \
->>>>>>> 095bf9eb
+from pushapkscript.exceptions import ConfigValidationError
+from pushapkscript.googleplay import publish_to_googleplay, \
+    should_commit_transaction, get_google_play_strings_path, \
     _check_google_play_string_is_the_only_failed_task, _find_unique_google_play_strings_file_in_dict
 from pushapkscript.test.helpers.mock_file import mock_open, MockFile
 
@@ -61,129 +55,14 @@
     def test_publish_config(self, mock_push_apk):
         android_products = ('aurora', 'beta', 'release')
         for android_product in android_products:
-<<<<<<< HEAD
-            self.assertEqual(craft_push_apk_config(self.task_payload, android_product, self.products[android_product], self.apks), {
-                '*args': ['/path/to/arm_v15.apk', '/path/to/x86.apk'],
-                'credentials': '/path/to/{}.p12'.format(android_product),
-                'commit': False,
-                'no_gp_string_update': True,
-                'service_account': '{}_account'.format(android_product),
-                'skip_check_package_names': True,
-                'track': 'alpha',
-            })
-
-    def test_craft_push_config_validates_track(self):
-        task_payload_fake_track = {
-            'google_play_track': 'fake'
-        }
-
-        with pytest.raises(TaskVerificationError):
-            craft_push_apk_config(task_payload_fake_track, 'release', self.products['release'], self.apks)
-
-        task_payload_nightly_track = {
-            'google_play_track': 'nightly'
-        }
-        with pytest.raises(TaskVerificationError):
-            craft_push_apk_config(task_payload_nightly_track, 'release', self.products['release'], self.apks)
-
-        nightly_product_config = {
-            'has_nightly_track': True,
-            'service_account': 'release_account',
-            'certificate': '/path/to/release.p12',
-            'skip_check_package_names': True,
-        }
-        self.assertEqual(craft_push_apk_config(task_payload_nightly_track, 'release', nightly_product_config, self.apks), {
-            '*args': ['/path/to/arm_v15.apk', '/path/to/x86.apk'],
-            'credentials': '/path/to/release.p12',
-            'commit': False,
-            'no_gp_string_update': True,
-            'service_account': 'release_account',
-            'skip_check_package_names': True,
-            'track': 'nightly',
-        })
-
-    def test_craft_push_config_allows_rollout_percentage(self):
-        task_payload = {
-            'google_play_track': 'rollout',
-            'rollout_percentage': 10
-        }
-        self.assertEqual(craft_push_apk_config(task_payload, 'release', self.products['release'], self.apks), {
-            '*args': ['/path/to/arm_v15.apk', '/path/to/x86.apk'],
-            'credentials': '/path/to/release.p12',
-            'commit': False,
-            'no_gp_string_update': True,
-            'rollout_percentage': 10,
-            'service_account': 'release_account',
-            'skip_check_package_names': True,
-            'track': 'rollout',
-        })
-
-    def test_craft_push_config_allows_to_contact_google_play_or_not(self):
-        config = craft_push_apk_config(self.task_payload, 'aurora', self.products['aurora'], self.apks)
-        self.assertNotIn('do_not_contact_google_play', config)
-
-        config = craft_push_apk_config(self.task_payload, 'dep', self.products['dep'], self.apks)
-        self.assertTrue(config['do_not_contact_google_play'])
-
-    def test_craft_push_config_skip_checking_multiple_locales(self):
-        product_config = {
-            'has_nightly_track': False,
-            'service_account': 'product',
-            'certificate': '/path/to/product.p12',
-            'skip_check_package_names': True,
-            'skip_check_multiple_locales': True,
-        }
-        config = craft_push_apk_config(self.task_payload, 'product', product_config, self.apks)
-        self.assertIn('skip_check_multiple_locales', config)
-
-    def test_craft_push_config_skip_checking_same_locales(self):
-        product_config = {
-            'has_nightly_track': False,
-            'service_account': 'product',
-            'certificate': '/path/to/product.p12',
-            'skip_check_package_names': True,
-            'skip_check_same_locales': True,
-        }
-        config = craft_push_apk_config(self.task_payload, 'product', product_config, self.apks)
-        self.assertIn('skip_check_same_locales', config)
-
-    def test_craft_push_config_expect_package_names(self):
-        product_config = {
-            'has_nightly_track': False,
-            'service_account': 'product',
-            'certificate': '/path/to/product.p12',
-            'expected_package_names': ['org.mozilla.focus', 'org.mozilla.klar']
-        }
-        config = craft_push_apk_config(self.task_payload, 'product', product_config, self.apks)
-        self.assertEquals(['org.mozilla.focus', 'org.mozilla.klar'], config['expected_package_names'])
-
-    def test_craft_push_config_allows_committing_apks(self):
-        task_payload = {
-            'google_play_track': 'alpha',
-            'commit': True
-        }
-        config = craft_push_apk_config(task_payload, 'release', self.products['release'], self.apks)
-        self.assertTrue(config['commit'])
-
-    def test_craft_push_config_updates_google(self):
-        config = craft_push_apk_config(self.task_payload, 'release', self.products['release'], self.apks, google_play_strings_path='/path/to/google_play_strings.json')
-        self.assertNotIn('no_gp_string_update', config)
-        self.assertEqual(config['update_gp_strings_from_file'], '/path/to/google_play_strings.json')
-
-    def test_should_commit_transaction(self):
-        task_payload = {
-            'commit': True
-        }
-        self.assertTrue(should_commit_transaction(task_payload))
-=======
-            self.context.task['scopes'] = ['project:releng:googleplay:{}'.format(android_product)]
-            publish_to_googleplay(self.context, self.apks)
+            publish_to_googleplay(True, self.task_payload, self.products[android_product], self.apks)
 
             mock_push_apk.assert_called_with(
                 apks=[MockFile('/path/to/x86.apk'), MockFile('/path/to/arm_v15.apk')],
                 service_account='{}_account'.format(android_product),
                 google_play_credentials_file=MockFile('/path/to/{}.p12'.format(android_product)),
                 track='alpha',
+                package_names_check=AnyPackageNamesCheck(),
                 rollout_percentage=None,
                 google_play_strings=ANY,
                 commit=False,
@@ -193,113 +72,117 @@
             google_play_strings = args['google_play_strings']
             assert isinstance(google_play_strings, NoGooglePlayStrings)
 
+    def test_craft_push_config_validates_track(self, mock_push_apk):
+        task_payload_fake_track = {
+            'google_play_track': 'fake'
+        }
+
+        with pytest.raises(TaskVerificationError):
+            publish_to_googleplay(True, task_payload_fake_track, self.products['release'], self.apks)
+
+        task_payload_nightly_track = {
+            'google_play_track': 'nightly'
+        }
+        with pytest.raises(TaskVerificationError):
+            publish_to_googleplay(True, task_payload_nightly_track, self.products['release'], self.apks)
+
+        nightly_product_config = {
+            'has_nightly_track': True,
+            'service_account': 'release_account',
+            'certificate': '/path/to/release.p12',
+            'skip_check_package_names': True,
+        }
+        publish_to_googleplay(True, task_payload_nightly_track, nightly_product_config, self.apks)
+        mock_push_apk.assert_called_once()
+        _, args = mock_push_apk.call_args
+        assert args['track'] == 'nightly'
+
     def test_publish_allows_rollout_percentage(self, mock_push_apk):
-        self.context.task['payload']['google_play_track'] = 'rollout'
-        self.context.task['payload']['rollout_percentage'] = 10
-        publish_to_googleplay(self.context, self.apks)
-        mock_push_apk.assert_called_once_with(
-            apks=ANY,
-            service_account=ANY,
-            google_play_credentials_file=ANY,
-            track='rollout',
-            rollout_percentage=10,
-            google_play_strings=ANY,
-            commit=ANY,
-            contact_google_play=ANY,
-        )
-
-    def test_publish_allows_to_contact_google_play_or_not(self, mock_push_apk):
-        publish_to_googleplay(self.context, self.apks)
-        mock_push_apk.assert_called_with(
-            apks=ANY,
-            service_account=ANY,
-            google_play_credentials_file=ANY,
-            track=ANY,
-            rollout_percentage=ANY,
-            google_play_strings=ANY,
-            commit=ANY,
-            contact_google_play=True,
-        )
-
-        self.context.config['do_not_contact_google_play'] = True
-        publish_to_googleplay(self.context, self.apks)
-        mock_push_apk.assert_called_with(
-            apks=ANY,
-            service_account=ANY,
-            google_play_credentials_file=ANY,
-            track=ANY,
-            rollout_percentage=ANY,
-            google_play_strings=ANY,
-            commit=ANY,
-            contact_google_play=False,
-        )
-
-    def test_publish_allows_committing_apks(self, mock_push_apk):
-        self.context.task['payload']['commit'] = True
-        publish_to_googleplay(self.context, self.apks)
-
-        mock_push_apk.assert_called_with(
-            apks=ANY,
-            service_account=ANY,
-            google_play_credentials_file=ANY,
-            track=ANY,
-            rollout_percentage=ANY,
-            google_play_strings=ANY,
-            commit=True,
-            contact_google_play=ANY,
-        )
-
-    def test_publish_raises_error_when_android_product_is_not_part_of_config(self, _):
-        self.context.task['scopes'] = ['project:releng:googleplay:non_existing_android_product']
-        self.assertRaises(TaskVerificationError, publish_to_googleplay, self.context, self.apks)
-
-    def test_publish_raises_error_when_google_play_accounts_does_not_exist(self, _):
-        del self.context.config['google_play_accounts']
-        self.assertRaises(TaskVerificationError, publish_to_googleplay, self.context, self.apks)
+        task_payload = {
+            'google_play_track': 'rollout',
+            'rollout_percentage': 10
+        }
+        publish_to_googleplay(True, task_payload, self.products['release'], self.apks)
+        _, args = mock_push_apk.call_args
+        assert args['track'] == 'rollout'
+        assert args['rollout_percentage'] == 10
+
+    def test_craft_push_config_allows_to_contact_google_play_or_not(self, mock_push_apk):
+        publish_to_googleplay(True, self.task_payload, self.products['aurora'], self.apks)
+        _, args = mock_push_apk.call_args
+        assert args['do_not_contact_google_play'] is None
+
+        publish_to_googleplay(False, self.task_payload, self.products['aurora'], self.apks)
+        _, args = mock_push_apk.call_args
+        assert args['do_not_contact_google_play'] is True
+
+    def test_craft_push_config_skip_checking_multiple_locales(self, mock_push_apk):
+        product_config = {
+            'has_nightly_track': False,
+            'service_account': 'product',
+            'certificate': '/path/to/product.p12',
+            'skip_check_package_names': True,
+            'skip_check_multiple_locales': True,
+        }
+        publish_to_googleplay(True, self.task_payload, product_config, self.apks)
+        _, args = mock_push_apk.call_args
+        assert args['skip_check_multiple_locales'] == True
+
+    def test_craft_push_config_skip_checking_same_locales(self, mock_push_apk):
+        product_config = {
+            'has_nightly_track': False,
+            'service_account': 'product',
+            'certificate': '/path/to/product.p12',
+            'skip_check_package_names': True,
+            'skip_check_same_locales': True,
+        }
+        publish_to_googleplay(True, self.task_payload, product_config, self.apks)
+        _, args = mock_push_apk.call_args
+        assert args['skip_check_same_locales'] == True
+
+    def test_craft_push_config_expect_package_names(self, mock_push_apk):
+        product_config = {
+            'has_nightly_track': False,
+            'service_account': 'product',
+            'certificate': '/path/to/product.p12',
+            'expected_package_names': ['org.mozilla.focus', 'org.mozilla.klar']
+        }
+        publish_to_googleplay(True, self.task_payload, product_config, self.apks)
+        _, args = mock_push_apk.call_args
+        package_names_check = args['package_names_check']
+        assert isinstance(package_names_check, ExpectedPackageNamesCheck)
+        assert package_names_check.expected_product_types == ['org.mozilla.focus', 'org.mozilla.klar']
+
+    def test_craft_push_config_allows_committing_apks(self, mock_push_apk):
+        task_payload = {
+            'commit': True
+        }
+        publish_to_googleplay(True, task_payload, self.products['release'], self.apks)
+        _, args = mock_push_apk.call_args
+        assert args['commit'] is True
 
     def test_publish_updates_google_strings_from_file(self, mock_push_apk):
-        publish_to_googleplay(self.context, self.apks,
+        publish_to_googleplay(True, self.task_payload, self.products['release'], self.apks,
                               google_play_strings_file=MockFile('/path/to/google_play_strings.json'))
         _, args = mock_push_apk.call_args
         google_play_strings = args['google_play_strings']
-        assert isinstance(google_play_strings, FileGooglePlayStrings)
+        assert isinstance(google_play_strings, File GooglePlayStrings)
         assert google_play_strings.file.name == '/path/to/google_play_strings.json'
 
-    def test_get_service_account(self, _):
-        self.assertEqual(get_service_account(self.context, 'aurora'), 'aurora_account')
-        self.assertEqual(get_service_account(self.context, 'beta'), 'beta_account')
-        self.assertEqual(get_service_account(self.context, 'release'), 'release_account')
-
-    def test_get_certificate_path(self, _):
-        self.assertEqual(get_certificate_path(self.context, 'aurora'), '/path/to/aurora.p12')
-        self.assertEqual(get_certificate_path(self.context, 'beta'), '/path/to/beta.p12')
-        self.assertEqual(get_certificate_path(self.context, 'release'), '/path/to/release.p12')
-
-    def test_get_play_config(self, _):
-        self.assertEqual(_get_play_config(self.context, 'aurora'), {
-            'service_account': 'aurora_account', 'certificate': '/path/to/aurora.p12'
-        })
-
-        self.assertRaises(TaskVerificationError, _get_play_config, self.context, 'non-existing-android-product')
-
-        class FakeContext:
-            config = {}
-
-        context_without_any_account = FakeContext()
-        self.assertRaises(TaskVerificationError, _get_play_config, context_without_any_account, 'whatever-android-product')
-
-    def test_should_commit_transaction(self, _):
-        self.context.task['payload']['commit'] = True
-        self.assertTrue(should_commit_transaction(self.context))
->>>>>>> 095bf9eb
-
-        task_payload = {
-            'commit': False
-        }
-        self.assertFalse(should_commit_transaction(task_payload))
-
-        task_payload = {}
-        self.assertFalse(should_commit_transaction(task_payload))
+
+def test_should_commit_transaction():
+    task_payload = {
+        'commit': True
+    }
+    assert should_commit_transaction(task_payload) is True
+
+    task_payload = {
+        'commit': False
+    }
+    assert should_commit_transaction(task_payload) is False
+
+    task_payload = {}
+    assert should_commit_transaction(task_payload) is False
 
 
 def test_get_google_play_strings_path():
