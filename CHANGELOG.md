# Changelog
All notable changes to this project will be documented in this file.
This project adheres to [Semantic Versioning](http://semver.org/).

<<<<<<< HEAD
## [next] - YYYY-MM-DD
### Documentation
- Added a SCOPES.md file in repo root to document the relevant scopes used in bouncerscript
=======
## [3.0.0] - 2018-07-11
### Added
- Add support for `bouncer-submission` data validations *before* and *after* bouncer API calls
- Add support for `bouncer-aliases` data validations *before* and *after* bouncer API calls
- more verbose logging

### Fixed
- fixed coveralls and coverage back to 100%

## Removed
- stopped using scriptworker event_loop fixture
>>>>>>> 3faab785

## [2.0.0] - 2018-06-05
### Added
- Support for thunderbird scope prefixes.
- Support for `*-ssl` prefixes for thunderbird.
- Support for `thunderbird-next-*` prefixes for initial esr60 release.

## [1.3.0] - 2018-05-03
### Added
- Support of `firefox-esr-next-latest` and `firefox-esr-next-latest-ssl` aliases


## [1.2.1] - 2018-03-21
### Added
- bouncer aliases preflight checks - making sure the aliases match certain regexes

## [1.1.0] - 2018-03-19
### Changed
- `script.async_main()` relies on scriptworker (>= 10.2.0) to initialize context, config, and task
- `task.validate_task_schema()` now relies on scriptworker

## Removed
- `script.usage()`, now handled by scriptworker
- `task.validate_task_schema()` now handled by scriptworker
- `load_json` now handled by scriptworker (moved it temporarily under tests until integration tests are added)


## [1.0.0] - 2018-03-12
### Added
- changelog
- 100% code-coverage
- production mode for bouncerscript<|MERGE_RESOLUTION|>--- conflicted
+++ resolved
@@ -2,11 +2,12 @@
 All notable changes to this project will be documented in this file.
 This project adheres to [Semantic Versioning](http://semver.org/).
 
-<<<<<<< HEAD
+
 ## [next] - YYYY-MM-DD
-### Documentation
+### Added
 - Added a SCOPES.md file in repo root to document the relevant scopes used in bouncerscript
-=======
+
+
 ## [3.0.0] - 2018-07-11
 ### Added
 - Add support for `bouncer-submission` data validations *before* and *after* bouncer API calls
@@ -18,13 +19,14 @@
 
 ## Removed
 - stopped using scriptworker event_loop fixture
->>>>>>> 3faab785
+
 
 ## [2.0.0] - 2018-06-05
 ### Added
 - Support for thunderbird scope prefixes.
 - Support for `*-ssl` prefixes for thunderbird.
 - Support for `thunderbird-next-*` prefixes for initial esr60 release.
+
 
 ## [1.3.0] - 2018-05-03
 ### Added
@@ -34,6 +36,7 @@
 ## [1.2.1] - 2018-03-21
 ### Added
 - bouncer aliases preflight checks - making sure the aliases match certain regexes
+
 
 ## [1.1.0] - 2018-03-19
 ### Changed
