--- conflicted
+++ resolved
@@ -2,7 +2,6 @@
 All notable changes to this project will be documented in this file.
 This project adheres to [Semantic Versioning](http://semver.org/).
 
-<<<<<<< HEAD
 ## [upcoming]
 
 ### Added
@@ -19,8 +18,6 @@
 ### Changed
 * In config, `google_play_accounts` is now called `products`
 
-## [0.12.0]
-=======
 ## [0.13.0]
 ### Added
 * `do_not_contact_google_play` to instance config file
@@ -29,7 +26,6 @@
 * Now compatible with with `mozapkpublisher` > 0.14.0
 
 ## [0.12.0] - 2019-01-09
->>>>>>> 095bf9eb
 
 ### Added
 * Support pushing [`fenix`](https://github.com/mozilla-mobile/fenix) to Google Play 
