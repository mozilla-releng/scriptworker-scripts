--- conflicted
+++ resolved
@@ -19,17 +19,12 @@
 
 RUN python -m venv /app \
  && ./bin/pip install --upgrade pip \
-<<<<<<< HEAD
- && ./bin/pip install -r requirements/base.txt \
- && ./bin/pip install -e . \
- && ./bin/pip install -r /app/docker.d/configloader/requirements/base.txt \
- && ./bin/pip install /app/docker.d/configloader
-=======
  && cd pushsnapscript \
  && /app/bin/pip install -r requirements/base.txt \
  && /app/bin/pip install . \
- && cd /app \
- && ./bin/pip install https://github.com/rail/configloader/archive/8719e33f6ba65e79e188355efabbcf6c9e1f1780.tar.gz
->>>>>>> ab343fa5
+ && cd /app/configloader \
+ && /app/bin/pip install -r requirements/base.txt \
+ && /app/bin/pip install . \
+ && cd /app
 
 CMD ["/app/docker.d/init.sh"]