--- conflicted
+++ resolved
@@ -1,12 +1,7 @@
 [tox]
 envlist =
-<<<<<<< HEAD
-    addonscript-py39
+    addonscript-py311
     balrogscript-py311
-=======
-    addonscript-py311
-    balrogscript-py39
->>>>>>> bafb5360
     beetmoverscript-py39
     bitrisescript-py39
     bouncerscript-py39
