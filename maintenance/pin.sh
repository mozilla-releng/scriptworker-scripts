set -e
set -x

EXTRA_ARGS=${EXTRA_ARGS:-""}

if [ $# -gt 0 ]; then
    DIRS=( $@ )
else
    DIRS=(
        addonscript
        balrogscript
        beetmoverscript
        bitrisescript
        bouncerscript
        configloader
        githubscript
        iscript
        notarization_poller
        pushapkscript
        pushflatpakscript
        pushmsixscript
        scriptworker_client
        shipitscript
        signingscript
        treescript
        .
    )
fi

# Note: some "scripts" have to be compiled for both python versions
PY_38_SCRIPTS=(
    configloader
    scriptworker_client
    iscript
    notarization_poller
)
PY_39_SCRIPTS=(
<<<<<<< HEAD
    balrogscript
=======
    beetmoverscript
>>>>>>> a157e397
    bitrisescript
    bouncerscript
    configloader
    githubscript
    pushapkscript
    pushflatpakscript
    pushmsixscript
    scriptworker_client
    shipitscript
    signingscript
    treescript
    .
)
PY_311_SCRIPTS=(
    addonscript
<<<<<<< HEAD
    beetmoverscript
=======
    balrogscript
>>>>>>> a157e397
)

RUNCMD="RUN apt-get update && \
    apt-get install -y \
        gir1.2-ostree-1.0 \
        libgirepository1.0-dev \
        libsodium-dev && \
    rm -rf /var/lib/apt/lists/* && \
    pip install --upgrade pip && \
    pip install pip-compile-multi
"


PY38_DIRS=()
PY39_DIRS=()
PY311_DIRS=()
for idx in "${!DIRS[@]}"; do
    if [[ ${PY_38_SCRIPTS[@]} =~ "${DIRS[$idx]}" ]]; then
        PY38_DIRS+=("${DIRS[$idx]}")
    fi
    if [[ ${PY_39_SCRIPTS[@]} =~ "${DIRS[$idx]}" ]]; then
        PY39_DIRS+=("${DIRS[$idx]}")
    fi
    if [[ ${PY_311_SCRIPTS[@]} =~ "${DIRS[$idx]}" ]]; then
        PY311_DIRS+=("${DIRS[$idx]}")
    fi
done

if [ ${#PY38_DIRS} -gt 0 ]; then
    printf "FROM python:3.8\n${RUNCMD}" | docker build --platform linux/x86_64 --pull --tag "scriptworker-script-pin:3.8" -
    echo "${PY38_DIRS[@]}" | xargs -n8 -P8 time docker run --platform linux/x86_64 --rm -t -v "$PWD":/src -e EXTRA_ARGS="$EXTRA_ARGS" -e SUFFIX=py38.txt -w /src scriptworker-script-pin:3.8 maintenance/pin-helper.sh
fi
if [ ${#PY39_DIRS} -gt 0 ]; then
    printf "FROM python:3.9\n${RUNCMD}" | docker build --platform linux/x86_64 --pull --tag "scriptworker-script-pin:3.9" -
    echo "${PY39_DIRS[@]}" | xargs -n8 -P8 time docker run --platform linux/x86_64 --rm -t -v "$PWD":/src -e EXTRA_ARGS="$EXTRA_ARGS" -w /src scriptworker-script-pin:3.9 maintenance/pin-helper.sh
fi
if [ ${#PY311_DIRS} -gt 0 ]; then
    printf "FROM python:3.11\n${RUNCMD}" | docker build --platform linux/x86_64 --pull --tag "scriptworker-script-pin:3.11" -
    echo "${PY311_DIRS[@]}" | xargs -n8 -P8 time docker run --platform linux/x86_64 --rm -t -v "$PWD":/src -e EXTRA_ARGS="$EXTRA_ARGS" -w /src scriptworker-script-pin:3.11 maintenance/pin-helper.sh
fi<|MERGE_RESOLUTION|>--- conflicted
+++ resolved
@@ -35,11 +35,6 @@
     notarization_poller
 )
 PY_39_SCRIPTS=(
-<<<<<<< HEAD
-    balrogscript
-=======
-    beetmoverscript
->>>>>>> a157e397
     bitrisescript
     bouncerscript
     configloader
@@ -55,11 +50,8 @@
 )
 PY_311_SCRIPTS=(
     addonscript
-<<<<<<< HEAD
+    balrogscript
     beetmoverscript
-=======
-    balrogscript
->>>>>>> a157e397
 )
 
 RUNCMD="RUN apt-get update && \
