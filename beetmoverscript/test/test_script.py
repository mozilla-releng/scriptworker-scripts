
import mimetypes
import mock
import pytest
import sys

from beetmoverscript.script import setup_mimetypes, setup_config, put, retry_download, move_beets, \
    move_beet, async_main, main
from beetmoverscript.test import get_fake_valid_config, get_fake_valid_task, get_fake_balrog_props
from beetmoverscript.utils import generate_candidates_manifest
from scriptworker.context import Context
from scriptworker.exceptions import ScriptWorkerRetryException
from scriptworker.test import event_loop, fake_session, fake_session_500

assert event_loop  # silence flake8
assert fake_session, fake_session_500  # silence flake8


def test_setup_mimetypes():
    non_default_types = [
        'https://foo.com/fake_artifact.bundle', 'http://www.bar.com/fake_checksum.beet'
    ]

    # before we add custom mimetypes
    assert ([mimetypes.guess_type(url)[0] for url in non_default_types] == [None, None])

    setup_mimetypes()

    # after we add custom mimetypes
    assert (sorted([mimetypes.guess_type(url)[0] for url in non_default_types]) ==
            ['application/octet-stream', 'text/plain'])


def test_invalid_args():
    args = ['only-one-arg']
    with mock.patch.object(sys, 'argv', args):
        with pytest.raises(SystemExit):
            setup_config(None)


def test_setup_config():
    expected_context = Context()
    expected_context.config = get_fake_valid_config()
    actual_context = setup_config("beetmoverscript/test/fake_config.json")
    assert expected_context.config == actual_context.config


def test_put_success(event_loop, fake_session):
    context = Context()
    context.config = get_fake_valid_config()
    context.session = fake_session
    response = event_loop.run_until_complete(
        put(context, url='https://foo.com/packages/fake.package', headers={},
            abs_filename='beetmoverscript/test/fake_artifact.json', session=fake_session)
    )
    assert response.status == 200
    assert response.resp == [b'asdf', b'asdf']
    assert response.content.url == "https://foo.com/packages/fake.package"
    assert response.content.method == "PUT"


def test_put_failure(event_loop, fake_session_500):
    context = Context()
    context.config = get_fake_valid_config()
    context.session = fake_session_500
    with pytest.raises(ScriptWorkerRetryException):
        event_loop.run_until_complete(
            put(context, url='https://foo.com/packages/fake.package', headers={},
                abs_filename='beetmoverscript/test/fake_artifact.json', session=fake_session_500)
        )


def test_download(event_loop):
    context = Context()
    context.config = get_fake_valid_config()
    context.session = fake_session
    url = 'https://fake.com'
    path = '/fake/path'

    async def fake_download(context, url, path, session):
        return context, url, path, session

    # just make sure retry_download ends up calling scriptworker's download_file and passes the
    # right args, kwargs
    with mock.patch('beetmoverscript.script.download_file', fake_download):
        result = event_loop.run_until_complete(
            retry_download(context, url, path)
        )
        assert result == (context, url, path, context.session)


# def test_upload_to_s3():
#     async def fake_aws_client(service, key, id):
#         s3_client = object()
#         s

def test_move_beets(event_loop):
    context = Context()
    context.config = get_fake_valid_config()
    context.task = get_fake_valid_task()
    context.properties = get_fake_balrog_props(context)["properties"]
<<<<<<< HEAD
=======
    context.properties['platform'] = context.properties['stage_platform']
>>>>>>> 424237e1
    manifest = generate_candidates_manifest(context)

    expected_sources = [
        'https://queue.taskcluster.net/v1/task/VALID_TASK_ID/artifacts/public/build/target.package',
        'https://queue.taskcluster.net/v1/task/VALID_TASK_ID/artifacts/public/build/en-US/target.package'
    ]
    expected_destinations = [
        ('pub/mobile/nightly/2016/09/2016-09-01-16-26-14-mozilla-central-fake/fake-99.0a1.multi.fake.package',
         'pub/mobile/nightly/latest-mozilla-central-fake/fake-99.0a1.multi.fake.package'),
        ('pub/mobile/nightly/2016/09/2016-09-01-16-26-14-mozilla-central-fake/en-US/fake-99.0a1.en-US.fake.package',
         'pub/mobile/nightly/latest-mozilla-central-fake/en-US/fake-99.0a1.en-US.fake.package')
    ]

    actual_sources = []
    actual_destinations = []
    async def fake_move_beet(context, source, locale, destinations):
        actual_sources.append(source)
        actual_destinations.append(destinations)

    with mock.patch('beetmoverscript.script.move_beet', fake_move_beet):
        event_loop.run_until_complete(
            move_beets(context, manifest)
        )

    assert sorted(expected_sources) == sorted(actual_sources)
    assert sorted(expected_destinations) == sorted(actual_destinations)


def test_move_beet(event_loop):
    context = Context()
    context.config = get_fake_valid_config()
    context.task = get_fake_valid_task()
    locale = "sample-locale"

    target_source = 'https://queue.taskcluster.net/v1/task/VALID_TASK_ID/artifacts/public/build/target.package'
    target_destinations = (
        'pub/mobile/nightly/2016/09/2016-09-01-16-26-14-mozilla-central-fake/fake-99.0a1.multi.fake.package',
        'pub/mobile/nightly/latest-mozilla-central-fake/fake-99.0a1.multi.fake.package'
    )
    expected_download_args = [
        'https://queue.taskcluster.net/v1/task/VALID_TASK_ID/artifacts/public/build/target.package',
        'beetmoverscript/test/test_work_dir/public/build/target.package'
    ]
    expected_upload_args = [
        ('pub/mobile/nightly/2016/09/2016-09-01-16-26-14-mozilla-central-fake/fake-99.0a1.multi.fake.package',
         'pub/mobile/nightly/latest-mozilla-central-fake/fake-99.0a1.multi.fake.package'),
        'beetmoverscript/test/test_work_dir/public/build/target.package'
    ]
    actual_download_args = []
    actual_upload_args = []

    async def fake_retry_download(context, url, path):
        actual_download_args.extend([url, path])
    async def fake_retry_upload(context, destinations, path):
        actual_upload_args.extend([destinations, path])

    with mock.patch('beetmoverscript.script.retry_download', fake_retry_download):
        with mock.patch('beetmoverscript.script.retry_upload', fake_retry_upload):
            event_loop.run_until_complete(
                move_beet(context, target_source, locale, target_destinations)
            )

    assert sorted(expected_download_args) == sorted(actual_download_args)
    assert expected_upload_args == actual_upload_args


def test_async_main(event_loop):
    context = Context()
    context.config = get_fake_valid_config()

    async def fake_move_beets(context, manifest):
        pass

    async def get_fake_props(context):
        return get_fake_balrog_props(context)["properties"]

    with mock.patch('beetmoverscript.script.move_beets', new=fake_move_beets):
        with mock.patch('beetmoverscript.script.get_props', new=get_fake_props):
            event_loop.run_until_complete(
                async_main(context)
            )


def test_main(event_loop, fake_session):
    context = Context()
    context.config = get_fake_valid_config()

    async def fake_async_main(context):
        pass

    with mock.patch('beetmoverscript.script.async_main', new=fake_async_main):
        main(name='__main__', config_path='beetmoverscript/test/fake_config.json')<|MERGE_RESOLUTION|>--- conflicted
+++ resolved
@@ -99,10 +99,7 @@
     context.config = get_fake_valid_config()
     context.task = get_fake_valid_task()
     context.properties = get_fake_balrog_props(context)["properties"]
-<<<<<<< HEAD
-=======
     context.properties['platform'] = context.properties['stage_platform']
->>>>>>> 424237e1
     manifest = generate_candidates_manifest(context)
 
     expected_sources = [
