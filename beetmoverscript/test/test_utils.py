--- conflicted
+++ resolved
@@ -9,10 +9,7 @@
     context.task = get_fake_valid_task()
     context.config = get_fake_valid_config()
     context.properties = get_fake_balrog_props(context)["properties"]
-<<<<<<< HEAD
-=======
     context.properties['platform'] = context.properties['stage_platform']
->>>>>>> 424237e1
     manifest = generate_candidates_manifest(context)
     mapping = manifest['mapping']
     artifacts = [mapping[m].get('package', {}).get('artifact') for m in mapping]
