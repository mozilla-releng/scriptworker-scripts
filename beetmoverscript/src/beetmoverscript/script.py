--- conflicted
+++ resolved
@@ -208,13 +208,9 @@
     context.checksums = dict()  # Needed by downstream calls
     context.raw_balrog_manifest = dict()  # Needed by downstream calls
 
-<<<<<<< HEAD
     # Version validation
     version = task.check_maven_version(context)
     task.check_maven_artifact_map(context, version)
-=======
-    task.check_maven_artifact_map(context)
->>>>>>> dfe1fc44
 
     # overwrite artifacts_to_beetmove with the declarative artifacts ones
     context.artifacts_to_beetmove = task.get_upstream_artifacts(context, preserve_full_paths=True)
