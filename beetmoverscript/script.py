#!/usr/bin/env python
"""Beetmover script
"""
from copy import deepcopy

import asyncio
import logging
import os
import sys
import traceback
import mimetypes
import aiohttp
import boto3

from scriptworker.client import get_task, validate_artifact_url
from scriptworker.context import Context
from scriptworker.exceptions import ScriptWorkerTaskException, ScriptWorkerRetryException
from scriptworker.utils import (retry_async, download_file,
                                raise_future_exceptions, retry_request)

<<<<<<< HEAD
from beetmoverscript.constants import MIME_MAP, MANIFEST_URL_TMPL
from beetmoverscript.task import validate_task_schema
from beetmoverscript.utils import (load_json, generate_candidates_manifest,
                                   get_hash)
=======
from beetmoverscript.constants import MIME_MAP, MANIFEST_URL_TMPL, PLATFORM_MAP
from beetmoverscript.task import validate_task_schema
from beetmoverscript.utils import (load_json, generate_candidates_manifest,
                                   update_props)
>>>>>>> 424237e1

log = logging.getLogger(__name__)


# async_main {{{1
async def async_main(context):
    # 1. parse the task
    context.task = get_task(context.config)  # e.g. $cfg['work_dir']/task.json
    # 2. validate the task
    validate_task_schema(context)
<<<<<<< HEAD
    # 3 grab manifest props with all the useful data
    context.properties = await get_props(context)
    # 4. generate manifest
    manifest = generate_candidates_manifest(context)
    # prepare balrog manifest output if it's a signing task
    if context.task['payload']['update_manifest']:
        context.balrog_manifest = list()
=======
    # 3 prepare manifest props file
    #   a. grab manifest props with all the useful data
    #   b. amend platform field to proper one
    context.properties = await get_props(context)
    context.properties = update_props(context.properties, PLATFORM_MAP)
    # 4. generate manifest
    manifest = generate_candidates_manifest(context)
>>>>>>> 424237e1
    # 5. for each artifact in manifest
    #   a. download artifact
    #   b. upload to candidates/dated location
    await move_beets(context, manifest)
<<<<<<< HEAD
    # 6. copy to releases/latest location
    # 7. TODO: make sure manifest.json gets in the artifacts
=======

>>>>>>> 424237e1
    log.info('Success!')


async def get_props(context):
    taskid_of_manifest = context.task['payload']['taskid_of_manifest']
    source = MANIFEST_URL_TMPL % taskid_of_manifest

<<<<<<< HEAD
    # extra validation check is useful for the url scheme, netloc and path
    # restrictions
=======
>>>>>>> 424237e1
    beet_config = deepcopy(context.config)
    beet_config.setdefault('valid_artifact_task_ids', context.task['dependencies'])
    validate_artifact_url(beet_config, source)

    return (await retry_request(context, source, method='get',
                                return_type='json'))['properties']


async def move_beets(context, manifest):
    beets = []
    for locale in manifest['mapping']:
        for deliverable in manifest['mapping'][locale]:
            source = os.path.join(manifest["artifact_base_url"],
                                  manifest['mapping'][locale][deliverable]['artifact'])
            dest_dated = os.path.join(manifest["s3_prefix_dated"],
                                      manifest['mapping'][locale][deliverable]['s3_key'])
            dest_latest = os.path.join(manifest["s3_prefix_latest"],
                                       manifest['mapping'][locale][deliverable]['s3_key'])
            beets.append(
                asyncio.ensure_future(
                    move_beet(context, source, locale, destinations=(dest_dated, dest_latest))
                )
            )
    await raise_future_exceptions(beets)


async def move_beet(context, source, locale, destinations):
    beet_config = deepcopy(context.config)
    beet_config.setdefault('valid_artifact_task_ids', context.task['dependencies'])
    rel_path = validate_artifact_url(beet_config, source)
    abs_file_path = os.path.join(context.config['work_dir'], rel_path)

    await retry_download(context=context, url=source, path=abs_file_path)
    await retry_upload(context=context, destinations=destinations, path=abs_file_path)

    if context.task['payload']['update_manifest']:
        enrich_balrog_manifest(context, abs_file_path, locale)


def enrich_balrog_manifest(context, path, locale):
    props = context.properties
    # we extract the dated destination as the 'latest' is useless
    item = {
        "to_buildid": props["buildid"],
        "appName": props["appName"],
        "branch": props["branch"],
        "version": props["appVersion"],
        "hash_type": props["hashType"],
        "platform": props["stage_platform"],
        "locale": locale,
        "to_hash": get_hash(path, hash_type=props["hashType"]),
        "to_size": os.path.getsize(path),
        "url": "TODO"
    }
    context.balrog_manifest.append(item)


async def retry_upload(context, destinations, path):
    # TODO rather than upload twice, use something like boto's bucket.copy_key
    #   probably via the awscli subproc directly.
    # For now, this will be faster than using copy_key() as boto would block
    uploads = []
    for dest in destinations:
        uploads.append(
            asyncio.ensure_future(
                upload_to_s3(context=context, s3_key=dest, path=path)
            )
        )
    await raise_future_exceptions(uploads)


async def retry_download(context, url, path):
    return await retry_async(download_file, args=(context, url, path),
                             kwargs={'session': context.session})


async def put(context, url, headers, abs_filename, session=None):
    with open(abs_filename, "rb") as fh:
        async with session.put(url, data=fh, headers=headers, compress=False) as resp:
            log.info(resp.status)
            response_text = await resp.text()
            log.info(response_text)
            if resp.status not in (200, 204):
                raise ScriptWorkerRetryException(
                    "Bad status {}".format(resp.status),
                )
    return resp


async def upload_to_s3(context, s3_key, path):
    app = context.properties['appName'].lower()
    api_kwargs = {
        'Bucket': context.config['s3'][app]['bucket'],
        'Key': s3_key,
        'ContentType': mimetypes.guess_type(path)[0]
    }
    headers = {
        'Content-Type': mimetypes.guess_type(path)[0]
    }
    creds = context.config['s3'][app]['credentials']
    s3 = boto3.client('s3', aws_access_key_id=creds['id'], aws_secret_access_key=creds['key'],)
    url = s3.generate_presigned_url('put_object', api_kwargs, ExpiresIn=1800, HttpMethod='PUT')

    await retry_async(put, args=(context, url, headers, path),
                      kwargs={'session': context.session})


# main {{{1
def usage():
    print("Usage: {} CONFIG_FILE".format(sys.argv[0]), file=sys.stderr)
    sys.exit(1)


def setup_config(config_path):
    if config_path is None:
        if len(sys.argv) != 2:
            usage()
        config_path = sys.argv[1]
    context = Context()
    context.config = {}
    context.config.update(load_json(path=config_path))
    return context


def setup_logging():
    log_level = logging.DEBUG
    logging.basicConfig(
        format="%(asctime)s - %(name)s - %(levelname)s - %(message)s",
        level=log_level
    )
    logging.getLogger("taskcluster").setLevel(logging.WARNING)


def setup_mimetypes():
    mimetypes.init()
    # in py3 we must exhaust the map so that add_type is actually invoked
    list(map(
        lambda ext_mimetype: mimetypes.add_type(ext_mimetype[1], ext_mimetype[0]), MIME_MAP.items()
    ))


def main(name=None, config_path=None):
    if name not in (None, '__main__'):
        return
    context = setup_config(config_path)
    setup_logging()
    setup_mimetypes()

    loop = asyncio.get_event_loop()
    conn = aiohttp.TCPConnector()
    with aiohttp.ClientSession(connector=conn) as session:
        context.session = session
        try:
            loop.run_until_complete(async_main(context))
        except ScriptWorkerTaskException as exc:
            traceback.print_exc()
            sys.exit(exc.exit_code)
    loop.close()

main(name=__name__)<|MERGE_RESOLUTION|>--- conflicted
+++ resolved
@@ -18,17 +18,10 @@
 from scriptworker.utils import (retry_async, download_file,
                                 raise_future_exceptions, retry_request)
 
-<<<<<<< HEAD
-from beetmoverscript.constants import MIME_MAP, MANIFEST_URL_TMPL
-from beetmoverscript.task import validate_task_schema
-from beetmoverscript.utils import (load_json, generate_candidates_manifest,
-                                   get_hash)
-=======
 from beetmoverscript.constants import MIME_MAP, MANIFEST_URL_TMPL, PLATFORM_MAP
 from beetmoverscript.task import validate_task_schema
 from beetmoverscript.utils import (load_json, generate_candidates_manifest,
-                                   update_props)
->>>>>>> 424237e1
+                                   update_props, get_hash)
 
 log = logging.getLogger(__name__)
 
@@ -39,15 +32,6 @@
     context.task = get_task(context.config)  # e.g. $cfg['work_dir']/task.json
     # 2. validate the task
     validate_task_schema(context)
-<<<<<<< HEAD
-    # 3 grab manifest props with all the useful data
-    context.properties = await get_props(context)
-    # 4. generate manifest
-    manifest = generate_candidates_manifest(context)
-    # prepare balrog manifest output if it's a signing task
-    if context.task['payload']['update_manifest']:
-        context.balrog_manifest = list()
-=======
     # 3 prepare manifest props file
     #   a. grab manifest props with all the useful data
     #   b. amend platform field to proper one
@@ -55,17 +39,14 @@
     context.properties = update_props(context.properties, PLATFORM_MAP)
     # 4. generate manifest
     manifest = generate_candidates_manifest(context)
->>>>>>> 424237e1
+    # prepare balrog manifest output if it's a signing task
+    if context.task['payload']['update_manifest']:
+        context.balrog_manifest = list()
     # 5. for each artifact in manifest
     #   a. download artifact
     #   b. upload to candidates/dated location
     await move_beets(context, manifest)
-<<<<<<< HEAD
-    # 6. copy to releases/latest location
-    # 7. TODO: make sure manifest.json gets in the artifacts
-=======
-
->>>>>>> 424237e1
+    # 6.  TODO: make sure manifest.json gets in the artifacts
     log.info('Success!')
 
 
@@ -73,11 +54,8 @@
     taskid_of_manifest = context.task['payload']['taskid_of_manifest']
     source = MANIFEST_URL_TMPL % taskid_of_manifest
 
-<<<<<<< HEAD
     # extra validation check is useful for the url scheme, netloc and path
     # restrictions
-=======
->>>>>>> 424237e1
     beet_config = deepcopy(context.config)
     beet_config.setdefault('valid_artifact_task_ids', context.task['dependencies'])
     validate_artifact_url(beet_config, source)
