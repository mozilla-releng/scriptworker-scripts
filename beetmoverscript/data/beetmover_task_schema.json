--- conflicted
+++ resolved
@@ -16,15 +16,9 @@
                 "upload_date": {
                     "type": "number"
                 },
-<<<<<<< HEAD
-                "update_manifest": {
-                    "type": "boolean"
-                },
                 "build_number": {
                     "type": "number"
                 },
-=======
->>>>>>> fd5624a4
                 "upstreamArtifacts": {
                     "type": "array",
                     "items": {
@@ -54,12 +48,9 @@
                     "uniqueItems": true
                 }
             },
-<<<<<<< HEAD
             "required": ["upload_date", "upstreamArtifacts"],
-            "optional": ["update_manifest", "build_number"]
-=======
-            "required": ["upload_date", "upstreamArtifacts"]
->>>>>>> fd5624a4
+            "optional": ["build_number"]
+
         }
     },
     "required": ["payload", "dependencies"]
