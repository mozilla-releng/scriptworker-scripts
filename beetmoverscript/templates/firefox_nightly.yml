---
metadata:
    name: "Beet Mover Manifest"
    description: "Maps {{ product }} Nightly artifacts to pretty names for en-US"
    owner: "release@mozilla.com"

s3_bucket_path: pub/firefox/nightly/

mapping:
{% for locale in ['en-US'] %}
  {{ locale }}:

    target.langpack.xpi:
      s3_key: firefox-{{ version }}.{{ locale }}.langpack.xpi
      destinations:
        - {{ upload_date }}-{{ branch }}/firefox-{{ version }}.{{ locale }}.langpack.xpi
        - latest-{{ branch }}/firefox-{{ version }}.{{ locale }}.langpack.xpi
    target.complete.mar:
      s3_key: firefox-{{ version }}.{{ locale }}.{{ platform }}.complete.mar
      destinations:
        - {{ upload_date }}-{{ branch }}/firefox-{{ version }}.{{ locale }}.{{ platform }}.complete.mar
        - latest-{{ branch }}/firefox-{{ version }}.{{ locale }}.{{ platform }}.complete.mar
        - latest-{{ branch }}-l10n/firefox-{{ version }}.{{ locale }}.{{ platform }}.complete.mar
      update_balrog_manifest: true
    target.checksums:
      s3_key: firefox-{{ version }}.{{ locale }}.{{ platform }}.checksums
      destinations:
        - {{ upload_date }}-{{ branch }}/firefox-{{ version }}.{{ locale }}.{{ platform }}.checksums
        - latest-{{ branch }}/firefox-{{ version }}.{{ locale }}.{{ platform }}.checksums
        - latest-{{ branch }}-l10n/firefox-{{ version }}.{{ locale }}.{{ platform }}.checksums
    target.checksums.asc:
      s3_key: firefox-{{ version }}.{{ locale }}.{{ platform }}.checksums.asc
      destinations:
        - {{ upload_date }}-{{ branch }}/firefox-{{ version }}.{{ locale }}.{{ platform }}.checksums.asc
        - latest-{{ branch }}/firefox-{{ version }}.{{ locale }}.{{ platform }}.checksums.asc
        - latest-{{ branch }}-l10n/firefox-{{ version }}.{{ locale }}.{{ platform }}.checksums.asc
    target.common.tests.zip:
      s3_key: firefox-{{ version }}.{{ locale }}.{{ platform }}.common.tests.zip
      destinations:
        - {{ upload_date }}-{{ branch }}/firefox-{{ version }}.{{ locale }}.{{ platform }}.common.tests.zip
        - latest-{{ branch }}/firefox-{{ version }}.{{ locale }}.{{ platform }}.common.tests.zip
    target.cppunittest.tests.zip:
      s3_key: firefox-{{ version }}.{{ locale }}.{{ platform }}.cppunittest.tests.zip
      destinations:
        - {{ upload_date }}-{{ branch }}/firefox-{{ version }}.{{ locale }}.{{ platform }}.cppunittest.tests.zip
        - latest-{{ branch }}/firefox-{{ version }}.{{ locale }}.{{ platform }}.cppunittest.tests.zip
    target.crashreporter-symbols-full.zip:
      s3_key: firefox-{{ version }}.{{ locale }}.{{ platform }}.crashreporter-symbols-full.zip
      destinations:
        - {{ upload_date }}-{{ branch }}/firefox-{{ version }}.{{ locale }}.{{ platform }}.crashreporter-symbols-full.zip
        - latest-{{ branch }}/firefox-{{ version }}.{{ locale }}.{{ platform }}.crashreporter-symbols-full.zip
    target.crashreporter-symbols.zip:
      s3_key: firefox-{{ version }}.{{ locale }}.{{ platform }}.crashreporter-symbols.zip
      destinations:
        - {{ upload_date }}-{{ branch }}/firefox-{{ version }}.{{ locale }}.{{ platform }}.crashreporter-symbols.zip
        - latest-{{ branch }}/firefox-{{ version }}.{{ locale }}.{{ platform }}.crashreporter-symbols.zip
    target.gtest.tests.zip:
      s3_key: firefox-{{ version }}.{{ locale }}.{{ platform }}.gtest.tests.zip
      destinations:
        - {{ upload_date }}-{{ branch }}/firefox-{{ version }}.{{ locale }}.{{ platform }}.gtest.tests.zip
        - latest-{{ branch }}/firefox-{{ version }}.{{ locale }}.{{ platform }}.gtest.tests.zip
    target.json:
      s3_key: firefox-{{ version }}.{{ locale }}.{{ platform }}.json
      destinations:
        - {{ upload_date }}-{{ branch }}/firefox-{{ version }}.{{ locale }}.{{ platform }}.json
        - latest-{{ branch }}/firefox-{{ version }}.{{ locale }}.{{ platform }}.json
    target.mochitest.tests.zip:
      s3_key: firefox-{{ version }}.{{ locale }}.{{ platform }}.mochitest.tests.zip
      destinations:
        - {{ upload_date }}-{{ branch }}/firefox-{{ version }}.{{ locale }}.{{ platform }}.mochitest.tests.zip
        - latest-{{ branch }}/firefox-{{ version }}.{{ locale }}.{{ platform }}.mochitest.tests.zip
    target.mozinfo.json:
      s3_key: firefox-{{ version }}.{{ locale }}.{{ platform }}.mozinfo.json
      destinations:
        - {{ upload_date }}-{{ branch }}/firefox-{{ version }}.{{ locale }}.{{ platform }}.mozinfo.json
        - latest-{{ branch }}/firefox-{{ version }}.{{ locale }}.{{ platform }}.mozinfo.json
    target.reftest.tests.zip:
      s3_key: firefox-{{ version }}.{{ locale }}.{{ platform }}.reftest.tests.zip
      destinations:
        - {{ upload_date }}-{{ branch }}/firefox-{{ version }}.{{ locale }}.{{ platform }}.reftest.tests.zip
        - latest-{{ branch }}/firefox-{{ version }}.{{ locale }}.{{ platform }}.reftest.tests.zip
    target.talos.tests.zip:
      s3_key: firefox-{{ version }}.{{ locale }}.{{ platform }}.talos.tests.zip
      destinations:
        - {{ upload_date }}-{{ branch }}/firefox-{{ version }}.{{ locale }}.{{ platform }}.talos.tests.zip
        - latest-{{ branch }}/firefox-{{ version }}.{{ locale }}.{{ platform }}.talos.tests.zip
    target.awsy.tests.zip:
      s3_key: firefox-{{ version }}.{{ locale }}.{{ platform }}.awsy.tests.zip
      destinations:
        - {{ upload_date }}-{{ branch }}/firefox-{{ version }}.{{ locale }}.{{ platform }}.awsy.tests.zip
        - latest-{{ branch }}/firefox-{{ version }}.{{ locale }}.{{ platform }}.awsy.tests.zip
    target.test_packages.json:
      s3_key: firefox-{{ version }}.{{ locale }}.{{ platform }}.test_packages.json
      destinations:
        - {{ upload_date }}-{{ branch }}/firefox-{{ version }}.{{ locale }}.{{ platform }}.test_packages.json
        - latest-{{ branch }}/firefox-{{ version }}.{{ locale }}.{{ platform }}.test_packages.json
    target.txt:
      s3_key: firefox-{{ version }}.{{ locale }}.{{ platform }}.txt
      destinations:
        - {{ upload_date }}-{{ branch }}/firefox-{{ version }}.{{ locale }}.{{ platform }}.txt
        - latest-{{ branch }}/firefox-{{ version }}.{{ locale }}.{{ platform }}.txt
    target.web-platform.tests.tar.gz:
      s3_key: firefox-{{ version }}.{{ locale }}.{{ platform }}.web-platform.tests.tar.gz
      destinations:
        - {{ upload_date }}-{{ branch }}/firefox-{{ version }}.{{ locale }}.{{ platform }}.web-platform.tests.tar.gz
        - latest-{{ branch }}/firefox-{{ version }}.{{ locale }}.{{ platform }}.web-platform.tests.tar.gz
    target.web-platform.tests.zip:
      s3_key: firefox-{{ version }}.{{ locale }}.{{ platform }}.web-platform.tests.zip
      destinations:
        - {{ upload_date }}-{{ branch }}/firefox-{{ version }}.{{ locale }}.{{ platform }}.web-platform.tests.zip
        - latest-{{ branch }}/firefox-{{ version }}.{{ locale }}.{{ platform }}.web-platform.tests.zip
    target.xpcshell.tests.zip:
      s3_key: firefox-{{ version }}.{{ locale }}.{{ platform }}.xpcshell.tests.zip
      destinations:
        - {{ upload_date }}-{{ branch }}/firefox-{{ version }}.{{ locale }}.{{ platform }}.xpcshell.tests.zip
        - latest-{{ branch }}/firefox-{{ version }}.{{ locale }}.{{ platform }}.xpcshell.tests.zip
    target_info.txt:
      s3_key: firefox-{{ version }}.{{ locale }}.{{ platform }}_info.txt
      destinations:
        - {{ upload_date }}-{{ branch }}/firefox-{{ version }}.{{ locale }}.{{ platform }}_info.txt
        - latest-{{ branch }}/firefox-{{ version }}.{{ locale }}.{{ platform }}_info.txt
    target.jsshell.zip:
      s3_key: jsshell-{{ platform }}.zip
      destinations:
        - {{ upload_date }}-{{ branch }}/jsshell-{{ platform }}.zip
        - latest-{{ branch }}/jsshell-{{ platform }}.zip
    mozharness.zip:
      s3_key: mozharness.zip
      destinations:
        - {{ upload_date }}-{{ branch }}/mozharness.zip
        - latest-{{ branch }}/mozharness.zip
 {% if platform in ["linux-i686", "linux-x86_64", "mac"] %}
    mar:
      s3_key: mar
      destinations:
        - {{ upload_date }}-{{ branch }}/mar-tools/{{ stage_platform }}/mar
        - latest-{{ branch }}/mar-tools/{{ stage_platform }}/mar
    mbsdiff:
      s3_key: mbsdiff
      destinations:
        - {{ upload_date }}-{{ branch }}/mar-tools/{{ stage_platform }}/mbsdiff
        - latest-{{ branch }}/mar-tools/{{ stage_platform }}/mbsdiff
  {% elif platform in ["win32", "win64"] %}
<<<<<<< HEAD
      mar.exe:
        s3_key: mar.exe
        destinations:
          - {{ upload_date }}-{{ branch }}/mar-tools/{{ stage_platform }}/mar.exe
          - latest-{{ branch }}/mar-tools/{{ stage_platform }}/mar.exe
      mbsdiff.exe:
        s3_key: mbsdiff.exe
        destinations:
          - {{ upload_date }}-{{ branch }}/mar-tools/{{ stage_platform }}/mbsdiff.exe
          - latest-{{ branch }}/mar-tools/{{ stage_platform }}/mbsdiff.exe
=======
    mar.exe:
      s3_key: mar.exe
      destinations:
        - {{ upload_date }}-{{ branch }}/mar-tools/{{ stage_platform }}/mar.exe
        - latest-{{ branch }}/mar-tools/{{ stage_platform }}/mar.exe
    mbsdiff.exe:
      s3_key: mbsdiff.exe
      destinations:
        - {{ upload_date }}-{{ branch }}/mar-tools/{{ stage_platform }}/mbsdiff.exe
        - latest-{{ branch }}/mar-tools/{{ stage_platform }}/mbsdiff.exe
>>>>>>> a87a4caa
  {% endif %}

  {% if platform in ["linux-i686", "linux-x86_64"] %}
    target.tar.bz2:
      s3_key: firefox-{{ version }}.{{ locale }}.{{ platform }}.tar.bz2
      destinations:
        - {{ upload_date }}-{{ branch }}/firefox-{{ version }}.{{ locale }}.{{ platform }}.tar.bz2
        - latest-{{ branch }}/firefox-{{ version }}.{{ locale }}.{{ platform }}.tar.bz2
        - latest-{{ branch }}-l10n/firefox-{{ version }}.{{ locale }}.{{ platform }}.tar.bz2
    target.tar.bz2.asc:
      s3_key: firefox-{{ version }}.{{ locale }}.{{ platform }}.tar.bz2.asc
      destinations:
        - {{ upload_date }}-{{ branch }}/firefox-{{ version }}.{{ locale }}.{{ platform }}.tar.bz2.asc
        - latest-{{ branch }}/firefox-{{ version }}.{{ locale }}.{{ platform }}.tar.bz2.asc
        - latest-{{ branch }}-l10n/firefox-{{ version }}.{{ locale }}.{{ platform }}.tar.bz2.asc
  {% elif platform in ["mac"] %}
    target.dmg:
      s3_key: firefox-{{ version }}.{{ locale }}.{{ platform }}.dmg
      destinations:
        - {{ upload_date }}-{{ branch }}/firefox-{{ version }}.{{ locale }}.{{ platform }}.dmg
        - latest-{{ branch }}/firefox-{{ version }}.{{ locale }}.{{ platform }}.dmg
        - latest-{{ branch }}-l10n/firefox-{{ version }}.{{ locale }}.{{ platform }}.dmg
    target.dmg.asc:
      s3_key: firefox-{{ version }}.{{ locale }}.{{ platform }}.dmg.asc
      destinations:
        - {{ upload_date }}-{{ branch }}/firefox-{{ version }}.{{ locale }}.{{ platform }}.dmg.asc
        - latest-{{ branch }}/firefox-{{ version }}.{{ locale }}.{{ platform }}.dmg.asc
        - latest-{{ branch }}-l10n/firefox-{{ version }}.{{ locale }}.{{ platform }}.dmg.asc
  {% elif platform in ["win32", "win64"] %}
<<<<<<< HEAD
      target.stub-installer.exe:
        s3_key: installer-stub.exe
        destinations:
          - {{ upload_date }}-{{ branch }}/firefox-{{ version }}.{{ locale }}.{{ platform }}.installer-stub.exe
          - latest-{{ branch }}/firefox-{{ version }}.{{ locale }}.{{ platform }}.installer-stub.exe
      target.installer.exe:
        s3_key: installer.exe
        destinations:
          - {{ upload_date }}-{{ branch }}/firefox-{{ version }}.{{ locale }}.{{ platform }}.installer.exe
          - latest-{{ branch }}/firefox-{{ version }}.{{ locale }}.{{ platform }}.installer.exe
      target.stylo-bindings.zip:
        s3_key: firefox-{{ version }}.{{ locale }}.{{ platform }}.stylo-bindings.zip
        destinations:
          - {{ upload_date }}-{{ branch }}/firefox-{{ version }}.{{ locale }}.{{ platform }}.stylo-bindings.zip
          - latest-{{ branch }}/firefox-{{ version }}.{{ locale }}.{{ platform }}.stylo-bindings.zip
      target.zip:
        s3_key: firefox-{{ version }}.{{ locale }}.{{ platform }}.zip
        destinations:
          - {{ upload_date }}-{{ branch }}/firefox-{{ version }}.{{ locale }}.{{ platform }}.zip
          - latest-{{ branch }}/firefox-{{ version }}.{{ locale }}.{{ platform }}.zip
=======
    target.stub-installer.exe:
      s3_key: installer-stub.exe
      destinations:
        - {{ upload_date }}-{{ branch }}/firefox-{{ version }}.{{ locale }}.{{ platform }}.installer-stub.exe
        - latest-{{ branch }}/firefox-{{ version }}.{{ locale }}.{{ platform }}.installer-stub.exe
    target.installer.exe:
      s3_key: installer.exe
      destinations:
        - {{ upload_date }}-{{ branch }}/firefox-{{ version }}.{{ locale }}.{{ platform }}.installer.exe
        - latest-{{ branch }}/firefox-{{ version }}.{{ locale }}.{{ platform }}.installer.exe
    target.stylo-bindings.zip:
      s3_key: firefox-{{ version }}.{{ locale }}.{{ platform }}.stylo-bindings.zip
      destinations:
        - {{ upload_date }}-{{ branch }}/firefox-{{ version }}.{{ locale }}.{{ platform }}.stylo-bindings.zip
        - latest-{{ branch }}/firefox-{{ version }}.{{ locale }}.{{ platform }}.stylo-bindings.zip
    target.zip:
      s3_key: firefox-{{ version }}.{{ locale }}.{{ platform }}.zip
      destinations:
        - {{ upload_date }}-{{ branch }}/firefox-{{ version }}.{{ locale }}.{{ platform }}.zip
        - latest-{{ branch }}/firefox-{{ version }}.{{ locale }}.{{ platform }}.zip
>>>>>>> a87a4caa
  {% endif %}

{% endfor %}<|MERGE_RESOLUTION|>--- conflicted
+++ resolved
@@ -141,18 +141,6 @@
         - {{ upload_date }}-{{ branch }}/mar-tools/{{ stage_platform }}/mbsdiff
         - latest-{{ branch }}/mar-tools/{{ stage_platform }}/mbsdiff
   {% elif platform in ["win32", "win64"] %}
-<<<<<<< HEAD
-      mar.exe:
-        s3_key: mar.exe
-        destinations:
-          - {{ upload_date }}-{{ branch }}/mar-tools/{{ stage_platform }}/mar.exe
-          - latest-{{ branch }}/mar-tools/{{ stage_platform }}/mar.exe
-      mbsdiff.exe:
-        s3_key: mbsdiff.exe
-        destinations:
-          - {{ upload_date }}-{{ branch }}/mar-tools/{{ stage_platform }}/mbsdiff.exe
-          - latest-{{ branch }}/mar-tools/{{ stage_platform }}/mbsdiff.exe
-=======
     mar.exe:
       s3_key: mar.exe
       destinations:
@@ -163,7 +151,6 @@
       destinations:
         - {{ upload_date }}-{{ branch }}/mar-tools/{{ stage_platform }}/mbsdiff.exe
         - latest-{{ branch }}/mar-tools/{{ stage_platform }}/mbsdiff.exe
->>>>>>> a87a4caa
   {% endif %}
 
   {% if platform in ["linux-i686", "linux-x86_64"] %}
@@ -193,28 +180,6 @@
         - latest-{{ branch }}/firefox-{{ version }}.{{ locale }}.{{ platform }}.dmg.asc
         - latest-{{ branch }}-l10n/firefox-{{ version }}.{{ locale }}.{{ platform }}.dmg.asc
   {% elif platform in ["win32", "win64"] %}
-<<<<<<< HEAD
-      target.stub-installer.exe:
-        s3_key: installer-stub.exe
-        destinations:
-          - {{ upload_date }}-{{ branch }}/firefox-{{ version }}.{{ locale }}.{{ platform }}.installer-stub.exe
-          - latest-{{ branch }}/firefox-{{ version }}.{{ locale }}.{{ platform }}.installer-stub.exe
-      target.installer.exe:
-        s3_key: installer.exe
-        destinations:
-          - {{ upload_date }}-{{ branch }}/firefox-{{ version }}.{{ locale }}.{{ platform }}.installer.exe
-          - latest-{{ branch }}/firefox-{{ version }}.{{ locale }}.{{ platform }}.installer.exe
-      target.stylo-bindings.zip:
-        s3_key: firefox-{{ version }}.{{ locale }}.{{ platform }}.stylo-bindings.zip
-        destinations:
-          - {{ upload_date }}-{{ branch }}/firefox-{{ version }}.{{ locale }}.{{ platform }}.stylo-bindings.zip
-          - latest-{{ branch }}/firefox-{{ version }}.{{ locale }}.{{ platform }}.stylo-bindings.zip
-      target.zip:
-        s3_key: firefox-{{ version }}.{{ locale }}.{{ platform }}.zip
-        destinations:
-          - {{ upload_date }}-{{ branch }}/firefox-{{ version }}.{{ locale }}.{{ platform }}.zip
-          - latest-{{ branch }}/firefox-{{ version }}.{{ locale }}.{{ platform }}.zip
-=======
     target.stub-installer.exe:
       s3_key: installer-stub.exe
       destinations:
@@ -235,7 +200,6 @@
       destinations:
         - {{ upload_date }}-{{ branch }}/firefox-{{ version }}.{{ locale }}.{{ platform }}.zip
         - latest-{{ branch }}/firefox-{{ version }}.{{ locale }}.{{ platform }}.zip
->>>>>>> a87a4caa
   {% endif %}
 
 {% endfor %}