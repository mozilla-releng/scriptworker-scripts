--- conflicted
+++ resolved
@@ -5,10 +5,6 @@
 import traceback
 from xml.dom.minidom import parseString
 from urllib.parse import quote
-<<<<<<< HEAD
-=======
-
->>>>>>> 89663f87
 from scriptworker.utils import retry_async
 
 
