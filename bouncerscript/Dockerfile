FROM python:3.7

RUN groupadd --gid 10001 app && \
    useradd -g app --uid 10001 --shell /usr/sbin/nologin --create-home --home-dir /app app

RUN ln -s /app/docker.d/healthcheck /bin/healthcheck

USER app
WORKDIR /app

COPY . /app

RUN python -m venv /app \
<<<<<<< HEAD
 && ./bin/pip install -r requirements/base.txt \
 && ./bin/pip install -e . \
 && ./bin/pip install -r /app/docker.d/configloader/requirements/base.txt \
 && ./bin/pip install /app/docker.d/configloader
=======
 && cd bouncerscript \
 && /app/bin/pip install -r requirements/base.txt \
 && /app/bin/pip install . \
 && cd /app \
 && ./bin/pip install https://github.com/rail/configloader/archive/8719e33f6ba65e79e188355efabbcf6c9e1f1780.tar.gz
>>>>>>> ab343fa5

CMD ["/app/docker.d/init.sh"]<|MERGE_RESOLUTION|>--- conflicted
+++ resolved
@@ -11,17 +11,12 @@
 COPY . /app
 
 RUN python -m venv /app \
-<<<<<<< HEAD
- && ./bin/pip install -r requirements/base.txt \
- && ./bin/pip install -e . \
- && ./bin/pip install -r /app/docker.d/configloader/requirements/base.txt \
- && ./bin/pip install /app/docker.d/configloader
-=======
  && cd bouncerscript \
  && /app/bin/pip install -r requirements/base.txt \
  && /app/bin/pip install . \
- && cd /app \
- && ./bin/pip install https://github.com/rail/configloader/archive/8719e33f6ba65e79e188355efabbcf6c9e1f1780.tar.gz
->>>>>>> ab343fa5
+ && cd /app/configloader \
+ && /app/bin/pip install -r requirements/base.txt \
+ && /app/bin/pip install . \
+ && cd /app
 
 CMD ["/app/docker.d/init.sh"]